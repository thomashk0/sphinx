--- conflicted
+++ resolved
@@ -36,13 +36,7 @@
 
 html_sidebars = {'**': ['localtoc.html', 'relations.html', 'sourcelink.html',
                         'customsb.html', 'searchbox.html'],
-<<<<<<< HEAD
                  'index': ['contentssb.html', 'localtoc.html', 'globaltoc.html']}
-html_style = 'default.css'
-=======
-                 'contents': ['contentssb.html', 'localtoc.html',
-                              'globaltoc.html']}
->>>>>>> ed3d13b9
 html_last_updated_fmt = '%b %d, %Y'
 html_context = {'hckey': 'hcval', 'hckey_co': 'wrong_hcval_co'}
 
