--- conflicted
+++ resolved
@@ -171,23 +171,9 @@
 
             yield domain
 
-<<<<<<< HEAD
     def add_directive_to_domain(self, domain: str, name: str,
                                 cls: "Type[Directive]", override: bool = False) -> None:
         logger.debug('[app] adding directive to domain: %r', (domain, name, cls))
-=======
-    def override_domain(self, domain: "Type[Domain]") -> None:
-        warnings.warn('registry.override_domain() is deprecated. '
-                      'Use app.add_domain(domain, override=True) instead.',
-                      RemovedInSphinx30Warning, stacklevel=2)
-        self.add_domain(domain, override=True)
-
-    def add_directive_to_domain(self, domain: str, name: str, obj: Any,
-                                has_content: bool = None, argument_spec: Any = None,
-                                override: bool = False, **option_spec: Any) -> None:
-        logger.debug('[app] adding directive to domain: %r',
-                     (domain, name, obj, has_content, argument_spec, option_spec))
->>>>>>> c5b65343
         if domain not in self.domains:
             raise ExtensionError(__('domain %s not yet registered') % domain)
 
@@ -271,32 +257,8 @@
         else:
             self.source_suffix[suffix] = filetype
 
-<<<<<<< HEAD
-    def add_source_parser(self, parser: "Type[Parser]", **kwargs) -> None:
+    def add_source_parser(self, parser: "Type[Parser]", **kwargs: Any) -> None:
         logger.debug('[app] adding search source_parser: %r', parser)
-=======
-    def add_source_parser(self, *args: Any, **kwargs: Any) -> None:
-        logger.debug('[app] adding search source_parser: %r', args)
-        if len(args) == 1:
-            # new sytle arguments: (source_parser)
-            suffix = None       # type: str
-            parser = args[0]    # type: Type[Parser]
-        else:
-            # old style arguments: (suffix, source_parser)
-            warnings.warn('app.add_source_parser() does not support suffix argument. '
-                          'Use app.add_source_suffix() instead.',
-                          RemovedInSphinx30Warning, stacklevel=3)
-            suffix = args[0]
-            parser = args[1]
-
-        if suffix:
-            self.add_source_suffix(suffix, suffix, override=True)
-
-        if len(parser.supported) == 0:
-            warnings.warn('Old source_parser has been detected. Please fill Parser.supported '
-                          'attribute: %s' % parser.__name__,
-                          RemovedInSphinx30Warning, stacklevel=3)
->>>>>>> c5b65343
 
         # create a map from filetype to parser
         for filetype in parser.supported:
