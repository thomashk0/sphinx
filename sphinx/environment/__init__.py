--- conflicted
+++ resolved
@@ -41,15 +41,8 @@
 from sphinx.util.parallel import ParallelTasks, parallel_available, make_chunks
 from sphinx.util.websupport import is_commentable
 from sphinx.errors import SphinxError, ExtensionError
-<<<<<<< HEAD
-from sphinx.transforms import SphinxTransformer
+from sphinx.transforms import SphinxTransformer, SphinxSmartQuotes
 from sphinx.deprecation import RemovedInSphinx20Warning
-=======
-from sphinx.locale import __
-from sphinx.transforms import SphinxTransformer, SphinxSmartQuotes
-from sphinx.versioning import add_uids, merge_doctrees
-from sphinx.deprecation import RemovedInSphinx17Warning, RemovedInSphinx20Warning
->>>>>>> 79501767
 from sphinx.environment.adapters.indexentries import IndexEntries
 from sphinx.environment.adapters.toctree import TocTree
 
@@ -671,17 +664,7 @@
         language = self.config.language or 'en'
         self.settings['language_code'] = language
         if 'smart_quotes' not in self.settings:
-<<<<<<< HEAD
             self.settings['smart_quotes'] = True
-=======
-            self.settings['smart_quotes'] = self.config.smartquotes
-            if self.config.html_use_smartypants is not None:
-                warnings.warn("html_use_smartypants option is deprecated. Smart "
-                              "quotes are on by default; if you want to disable "
-                              "them, use the smartquotes option.",
-                              RemovedInSphinx17Warning)
-                self.settings['smart_quotes'] = self.config.html_use_smartypants
->>>>>>> 79501767
 
             # some conditions exclude smart quotes, overriding smart_quotes
             for valname, vallist in iteritems(self.config.smartquotes_excludes):
