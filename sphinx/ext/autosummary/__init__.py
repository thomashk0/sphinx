--- conflicted
+++ resolved
@@ -285,7 +285,19 @@
 
         return nodes
 
-<<<<<<< HEAD
+    def import_by_name(self, name: str, prefixes: List[str]) -> Tuple[str, Any, Any, str]:
+        with mock(self.config.autosummary_mock_imports):
+            try:
+                return import_by_name(name, prefixes)
+            except ImportError as exc:
+                # check existence of instance attribute
+                try:
+                    return import_ivar_by_name(name, prefixes)
+                except ImportError:
+                    pass
+
+                raise exc  # re-raise ImportError if instance attribute not found
+
     def dispatch_get_documenter(self, obj, parent, real_name):
         app = self.env.app
         documenters = [
@@ -304,20 +316,6 @@
             return sorted_documenters[-1]
         else:
             return get_documenter(app, obj, parent)
-=======
-    def import_by_name(self, name: str, prefixes: List[str]) -> Tuple[str, Any, Any, str]:
-        with mock(self.config.autosummary_mock_imports):
-            try:
-                return import_by_name(name, prefixes)
-            except ImportError as exc:
-                # check existence of instance attribute
-                try:
-                    return import_ivar_by_name(name, prefixes)
-                except ImportError:
-                    pass
-
-                raise exc  # re-raise ImportError if instance attribute not found
->>>>>>> 5be00612
 
     def get_items(self, names: List[str]) -> List[Tuple[str, str, str, str]]:
         """Try to import the given names, and return a list of
