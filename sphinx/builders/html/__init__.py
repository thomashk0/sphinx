"""
    sphinx.builders.html
    ~~~~~~~~~~~~~~~~~~~~

    Several HTML builders.

    :copyright: Copyright 2007-2020 by the Sphinx team, see AUTHORS.
    :license: BSD, see LICENSE for details.
"""

import html
import posixpath
import re
import sys
from hashlib import md5
from os import path
from typing import Any, Dict, IO, Iterable, Iterator, List, Set, Tuple, Type

from docutils import nodes
from docutils.core import publish_parts
from docutils.frontend import OptionParser
from docutils.io import DocTreeInput, StringOutput
from docutils.nodes import Node
from docutils.utils import relative_path

from sphinx import package_dir, __display_version__
from sphinx.application import Sphinx
from sphinx.builders import Builder
from sphinx.config import Config
from sphinx.domains import Domain, Index, IndexEntry
from sphinx.environment.adapters.asset import ImageAdapter
from sphinx.environment.adapters.indexentries import IndexEntries
from sphinx.environment.adapters.toctree import TocTree
from sphinx.errors import ConfigError, ThemeError
from sphinx.highlighting import PygmentsBridge
from sphinx.locale import _, __
from sphinx.search import js_index
from sphinx.theming import HTMLThemeFactory
from sphinx.util import logging, progress_message, status_iterator
from sphinx.util.docutils import is_html5_writer_available, new_document
from sphinx.util.fileutil import copy_asset
from sphinx.util.i18n import format_date
from sphinx.util.inventory import InventoryFile
from sphinx.util.matching import patmatch, Matcher, DOTFILES
from sphinx.util.osutil import os_path, relative_uri, ensuredir, movefile, copyfile
from sphinx.util.tags import Tags
from sphinx.writers.html import HTMLWriter, HTMLTranslator


# HTML5 Writer is available or not
if is_html5_writer_available():
    from sphinx.writers.html5 import HTML5Translator
    html5_ready = True
else:
    html5_ready = False

#: the filename for the inventory of objects
INVENTORY_FILENAME = 'objects.inv'

logger = logging.getLogger(__name__)
return_codes_re = re.compile('[\r\n]+')


def get_stable_hash(obj: Any) -> str:
    """
    Return a stable hash for a Python data structure.  We can't just use
    the md5 of str(obj) since for example dictionary items are enumerated
    in unpredictable order due to hash randomization in newer Pythons.
    """
    if isinstance(obj, dict):
        return get_stable_hash(list(obj.items()))
    elif isinstance(obj, (list, tuple)):
        obj = sorted(get_stable_hash(o) for o in obj)
    return md5(str(obj).encode()).hexdigest()


class Stylesheet(str):
    """A metadata of stylesheet.

    To keep compatibility with old themes, an instance of stylesheet behaves as
    its filename (str).
    """

    attributes = None   # type: Dict[str, str]
    filename = None     # type: str

    def __new__(cls, filename: str, *args: str, **attributes: str) -> "Stylesheet":
        self = str.__new__(cls, filename)  # type: ignore
        self.filename = filename
        self.attributes = attributes
        self.attributes.setdefault('rel', 'stylesheet')
        self.attributes.setdefault('type', 'text/css')
        if args:  # old style arguments (rel, title)
            self.attributes['rel'] = args[0]
            self.attributes['title'] = args[1]

        return self


class JavaScript(str):
    """A metadata of javascript file.

    To keep compatibility with old themes, an instance of javascript behaves as
    its filename (str).
    """

    attributes = None   # type: Dict[str, str]
    filename = None     # type: str

    def __new__(cls, filename: str, **attributes: str) -> "JavaScript":
        self = str.__new__(cls, filename)  # type: ignore
        self.filename = filename
        self.attributes = attributes

        return self


class BuildInfo:
    """buildinfo file manipulator.

    HTMLBuilder and its family are storing their own envdata to ``.buildinfo``.
    This class is a manipulator for the file.
    """

    @classmethod
    def load(cls, f: IO) -> "BuildInfo":
        try:
            lines = f.readlines()
            assert lines[0].rstrip() == '# Sphinx build info version 1'
            assert lines[2].startswith('config: ')
            assert lines[3].startswith('tags: ')

            build_info = BuildInfo()
            build_info.config_hash = lines[2].split()[1].strip()
            build_info.tags_hash = lines[3].split()[1].strip()
            return build_info
        except Exception as exc:
            raise ValueError(__('build info file is broken: %r') % exc)

    def __init__(self, config: Config = None, tags: Tags = None, config_categories: List[str] = []) -> None:  # NOQA
        self.config_hash = ''
        self.tags_hash = ''

        if config:
            values = {c.name: c.value for c in config.filter(config_categories)}
            self.config_hash = get_stable_hash(values)

        if tags:
            self.tags_hash = get_stable_hash(sorted(tags))

    def __eq__(self, other: "BuildInfo") -> bool:  # type: ignore
        return (self.config_hash == other.config_hash and
                self.tags_hash == other.tags_hash)

    def dump(self, f: IO) -> None:
        f.write('# Sphinx build info version 1\n'
                '# This file hashes the configuration used when building these files.'
                ' When it is not found, a full rebuild will be done.\n'
                'config: %s\n'
                'tags: %s\n' %
                (self.config_hash, self.tags_hash))


class StandaloneHTMLBuilder(Builder):
    """
    Builds standalone HTML docs.
    """
    name = 'html'
    format = 'html'
    epilog = __('The HTML pages are in %(outdir)s.')

    copysource = True
    allow_parallel = True
    out_suffix = '.html'
    link_suffix = '.html'  # defaults to matching out_suffix
    indexer_format = js_index  # type: Any
    indexer_dumps_unicode = True
    # create links to original images from images [True/False]
    html_scaled_image_link = True
    supported_image_types = ['image/svg+xml', 'image/png',
                             'image/gif', 'image/jpeg']
    supported_remote_images = True
    supported_data_uri_images = True
    searchindex_filename = 'searchindex.js'
    add_permalinks = True
    allow_sharp_as_current_path = True
    embedded = False  # for things like HTML help or Qt help: suppresses sidebar
    search = True  # for things like HTML help and Apple help: suppress search
    use_index = False
    download_support = True  # enable download role

    imgpath = None          # type: str
    domain_indices = []     # type: List[Tuple[str, Type[Index], List[Tuple[str, List[IndexEntry]]], bool]]  # NOQA

    def __init__(self, app: Sphinx) -> None:
        super().__init__(app)

        # CSS files
        self.css_files = []  # type: List[Dict[str, str]]

        # JS files
        self.script_files = []  # type: List[JavaScript]

    def init(self) -> None:
        self.build_info = self.create_build_info()
        # basename of images directory
        self.imagedir = '_images'
        # section numbers for headings in the currently visited document
        self.secnumbers = {}  # type: Dict[str, Tuple[int, ...]]
        # currently written docname
        self.current_docname = None  # type: str

        self.init_templates()
        self.init_highlighter()
        self.init_css_files()
        self.init_js_files()

        html_file_suffix = self.get_builder_config('file_suffix', 'html')
        if html_file_suffix is not None:
            self.out_suffix = html_file_suffix

        html_link_suffix = self.get_builder_config('link_suffix', 'html')
        if html_link_suffix is not None:
            self.link_suffix = html_link_suffix
        else:
            self.link_suffix = self.out_suffix

        self.use_index = self.get_builder_config('use_index', 'html')

    def create_build_info(self) -> BuildInfo:
        return BuildInfo(self.config, self.tags, ['html'])

    def _get_translations_js(self) -> str:
        candidates = [path.join(dir, self.config.language,
                                'LC_MESSAGES', 'sphinx.js')
                      for dir in self.config.locale_dirs] + \
                     [path.join(package_dir, 'locale', self.config.language,
                                'LC_MESSAGES', 'sphinx.js'),
                      path.join(sys.prefix, 'share/sphinx/locale',
                                self.config.language, 'sphinx.js')]

        for jsfile in candidates:
            if path.isfile(jsfile):
                return jsfile
        return None

    def get_theme_config(self) -> Tuple[str, Dict]:
        return self.config.html_theme, self.config.html_theme_options

    def init_templates(self) -> None:
        theme_factory = HTMLThemeFactory(self.app)
        themename, themeoptions = self.get_theme_config()
        self.theme = theme_factory.create(themename)
        self.theme_options = themeoptions.copy()
        self.create_template_bridge()
        self.templates.init(self, self.theme)

    def init_highlighter(self) -> None:
        # determine Pygments style and create the highlighter
        if self.config.pygments_style is not None:
            style = self.config.pygments_style
        elif self.theme:
            style = self.theme.get_config('theme', 'pygments_style', 'none')
        else:
            style = 'sphinx'
        self.highlighter = PygmentsBridge('html', style)

        if self.theme:
            dark_style = self.theme.get_config('theme', 'pygments_dark_style', None)
        else:
            dark_style = None

        if dark_style is not None:
            self.dark_highlighter = PygmentsBridge('html', dark_style)
            self.add_css_file('pygments_dark.css',
                              media='(prefers-color-scheme: dark)',
                              id='pygments_dark_css')
        else:
            self.dark_highlighter = None

    def init_css_files(self) -> None:
        for filename, attrs in self.app.registry.css_files:
            self.add_css_file(filename, **attrs)

        for filename, attrs in self.get_builder_config('css_files', 'html'):
            self.add_css_file(filename, **attrs)

    def add_css_file(self, filename: str, **kwargs: str) -> None:
        if '://' not in filename:
            filename = posixpath.join('_static', filename)

        self.css_files.append(Stylesheet(filename, **kwargs))  # type: ignore

    def init_js_files(self) -> None:
        self.add_js_file('jquery.js')
        self.add_js_file('underscore.js')
        self.add_js_file('doctools.js')
        self.add_js_file('language_data.js')

        for filename, attrs in self.app.registry.js_files:
            self.add_js_file(filename, **attrs)

        for filename, attrs in self.get_builder_config('js_files', 'html'):
            self.add_js_file(filename, **attrs)

        if self.config.language and self._get_translations_js():
            self.add_js_file('translations.js')

    def add_js_file(self, filename: str, **kwargs: str) -> None:
        if filename and '://' not in filename:
            filename = posixpath.join('_static', filename)

        self.script_files.append(JavaScript(filename, **kwargs))

    @property
    def default_translator_class(self) -> "Type[nodes.NodeVisitor]":  # type: ignore
        if not html5_ready or self.config.html4_writer:
            return HTMLTranslator
        else:
            return HTML5Translator

    @property
    def math_renderer_name(self) -> str:
        name = self.get_builder_config('math_renderer', 'html')
        if name is not None:
            # use given name
            return name
        else:
            # not given: choose a math_renderer from registered ones as possible
            renderers = list(self.app.registry.html_inline_math_renderers)
            if len(renderers) == 1:
                # only default math_renderer (mathjax) is registered
                return renderers[0]
            elif len(renderers) == 2:
                # default and another math_renderer are registered; prior the another
                renderers.remove('mathjax')
                return renderers[0]
            else:
                # many math_renderers are registered. can't choose automatically!
                return None

    def get_outdated_docs(self) -> Iterator[str]:
        try:
            with open(path.join(self.outdir, '.buildinfo')) as fp:
                buildinfo = BuildInfo.load(fp)

            if self.build_info != buildinfo:
                yield from self.env.found_docs
                return
        except ValueError as exc:
            logger.warning(__('Failed to read build info file: %r'), exc)
        except OSError:
            # ignore errors on reading
            pass

        if self.templates:
            template_mtime = self.templates.newest_template_mtime()
        else:
            template_mtime = 0
        for docname in self.env.found_docs:
            if docname not in self.env.all_docs:
                yield docname
                continue
            targetname = self.get_outfilename(docname)
            try:
                targetmtime = path.getmtime(targetname)
            except Exception:
                targetmtime = 0
            try:
                srcmtime = max(path.getmtime(self.env.doc2path(docname)),
                               template_mtime)
                if srcmtime > targetmtime:
                    yield docname
            except OSError:
                # source doesn't exist anymore
                pass

    def get_asset_paths(self) -> List[str]:
        return self.config.html_extra_path + self.config.html_static_path

    def render_partial(self, node: Node) -> Dict[str, str]:
        """Utility: Render a lone doctree node."""
        if node is None:
            return {'fragment': ''}
        doc = new_document('<partial node>')
        doc.append(node)

        writer = HTMLWriter(self)
        return publish_parts(reader_name='doctree',
                             writer=writer,
                             source_class=DocTreeInput,
                             settings_overrides={'output_encoding': 'unicode'},
                             source=doc)

    def prepare_writing(self, docnames: Set[str]) -> None:
        # create the search indexer
        self.indexer = None
        if self.search:
            from sphinx.search import IndexBuilder
            lang = self.config.html_search_language or self.config.language
            if not lang:
                lang = 'en'
            self.indexer = IndexBuilder(self.env, lang,
                                        self.config.html_search_options,
                                        self.config.html_search_scorer)
            self.load_indexer(docnames)

        self.docwriter = HTMLWriter(self)
        self.docsettings = OptionParser(
            defaults=self.env.settings,
            components=(self.docwriter,),
            read_config_files=True).get_default_values()  # type: Any
        self.docsettings.compact_lists = bool(self.config.html_compact_lists)

        # determine the additional indices to include
        self.domain_indices = []
        # html_domain_indices can be False/True or a list of index names
        indices_config = self.config.html_domain_indices
        if indices_config:
            for domain_name in sorted(self.env.domains):
                domain = None  # type: Domain
                domain = self.env.domains[domain_name]
                for indexcls in domain.indices:
                    indexname = '%s-%s' % (domain.name, indexcls.name)
                    if isinstance(indices_config, list):
                        if indexname not in indices_config:
                            continue
                    content, collapse = indexcls(domain).generate()
                    if content:
                        self.domain_indices.append(
                            (indexname, indexcls, content, collapse))

        # format the "last updated on" string, only once is enough since it
        # typically doesn't include the time of day
        lufmt = self.config.html_last_updated_fmt
        if lufmt is not None:
            self.last_updated = format_date(lufmt or _('%b %d, %Y'),
                                            language=self.config.language)
        else:
            self.last_updated = None

        logo = path.basename(self.config.html_logo) if self.config.html_logo else ''
        favicon = path.basename(self.config.html_favicon) if self.config.html_favicon else ''

        if not isinstance(self.config.html_use_opensearch, str):
            logger.warning(__('html_use_opensearch config value must now be a string'))

        self.relations = self.env.collect_relations()

        rellinks = []  # type: List[Tuple[str, str, str, str]]
        if self.use_index:
            rellinks.append(('genindex', _('General Index'), 'I', _('index')))
        for indexname, indexcls, content, collapse in self.domain_indices:
            # if it has a short name
            if indexcls.shortname:
                rellinks.append((indexname, indexcls.localname,
                                 '', indexcls.shortname))

        if self.config.html_style is not None:
            stylename = self.config.html_style
        elif self.theme:
            stylename = self.theme.get_config('theme', 'stylesheet')
        else:
            stylename = 'default.css'

        self.globalcontext = {
            'embedded': self.embedded,
            'project': self.config.project,
            'release': return_codes_re.sub('', self.config.release),
            'version': self.config.version,
            'last_updated': self.last_updated,
            'copyright': self.config.copyright,
            'master_doc': self.config.master_doc,
            'use_opensearch': self.config.html_use_opensearch,
            'docstitle': self.config.html_title,
            'shorttitle': self.config.html_short_title,
            'show_copyright': self.config.html_show_copyright,
            'show_sphinx': self.config.html_show_sphinx,
            'has_source': self.config.html_copy_source,
            'show_source': self.config.html_show_sourcelink,
            'sourcelink_suffix': self.config.html_sourcelink_suffix,
            'file_suffix': self.out_suffix,
            'link_suffix': self.link_suffix,
            'script_files': self.script_files,
            'language': self.config.language,
            'css_files': self.css_files,
            'sphinx_version': __display_version__,
            'style': stylename,
            'rellinks': rellinks,
            'builder': self.name,
            'parents': [],
            'logo': logo,
            'favicon': favicon,
            'html5_doctype': html5_ready and not self.config.html4_writer,
        }
        if self.theme:
            self.globalcontext.update(
                ('theme_' + key, val) for (key, val) in
                self.theme.get_options(self.theme_options).items())
        self.globalcontext.update(self.config.html_context)

    def get_doc_context(self, docname: str, body: str, metatags: str) -> Dict[str, Any]:
        """Collect items for the template context of a page."""
        # find out relations
        prev = next = None
        parents = []
        rellinks = self.globalcontext['rellinks'][:]
        related = self.relations.get(docname)
        titles = self.env.titles
        if related and related[2]:
            try:
                next = {
                    'link': self.get_relative_uri(docname, related[2]),
                    'title': self.render_partial(titles[related[2]])['title']
                }
                rellinks.append((related[2], next['title'], 'N', _('next')))
            except KeyError:
                next = None
        if related and related[1]:
            try:
                prev = {
                    'link': self.get_relative_uri(docname, related[1]),
                    'title': self.render_partial(titles[related[1]])['title']
                }
                rellinks.append((related[1], prev['title'], 'P', _('previous')))
            except KeyError:
                # the relation is (somehow) not in the TOC tree, handle
                # that gracefully
                prev = None
        while related and related[0]:
            try:
                parents.append(
                    {'link': self.get_relative_uri(docname, related[0]),
                     'title': self.render_partial(titles[related[0]])['title']})
            except KeyError:
                pass
            related = self.relations.get(related[0])
        if parents:
            # remove link to the master file; we have a generic
            # "back to index" link already
            parents.pop()
        parents.reverse()

        # title rendered as HTML
        title_node = self.env.longtitles.get(docname)
        title = self.render_partial(title_node)['title'] if title_node else ''

        # Suffix for the document
        source_suffix = self.env.doc2path(docname, False)[len(docname):]

        # the name for the copied source
        if self.config.html_copy_source:
            sourcename = docname + source_suffix
            if source_suffix != self.config.html_sourcelink_suffix:
                sourcename += self.config.html_sourcelink_suffix
        else:
            sourcename = ''

        # metadata for the document
        meta = self.env.metadata.get(docname)

        # local TOC and global TOC tree
        self_toc = TocTree(self.env).get_toc_for(docname, self)
        toc = self.render_partial(self_toc)['fragment']

        return {
            'parents': parents,
            'prev': prev,
            'next': next,
            'title': title,
            'meta': meta,
            'body': body,
            'metatags': metatags,
            'rellinks': rellinks,
            'sourcename': sourcename,
            'toc': toc,
            # only display a TOC if there's more than one item to show
            'display_toc': (self.env.toc_num_entries[docname] > 1),
            'page_source_suffix': source_suffix,
        }

    def write_doc(self, docname: str, doctree: nodes.document) -> None:
        destination = StringOutput(encoding='utf-8')
        doctree.settings = self.docsettings

        self.secnumbers = self.env.toc_secnumbers.get(docname, {})
        self.fignumbers = self.env.toc_fignumbers.get(docname, {})
        self.imgpath = relative_uri(self.get_target_uri(docname), '_images')
        self.dlpath = relative_uri(self.get_target_uri(docname), '_downloads')
        self.current_docname = docname
        self.docwriter.write(doctree, destination)
        self.docwriter.assemble_parts()
        body = self.docwriter.parts['fragment']
        metatags = self.docwriter.clean_meta

        ctx = self.get_doc_context(docname, body, metatags)
        self.handle_page(docname, ctx, event_arg=doctree)

    def write_doc_serialized(self, docname: str, doctree: nodes.document) -> None:
        self.imgpath = relative_uri(self.get_target_uri(docname), self.imagedir)
        self.post_process_images(doctree)
        title_node = self.env.longtitles.get(docname)
        title = self.render_partial(title_node)['title'] if title_node else ''
        self.index_page(docname, doctree, title)

    def finish(self) -> None:
        self.finish_tasks.add_task(self.gen_indices)
        self.finish_tasks.add_task(self.gen_pages_from_extensions)
        self.finish_tasks.add_task(self.gen_additional_pages)
        self.finish_tasks.add_task(self.copy_image_files)
        self.finish_tasks.add_task(self.copy_download_files)
        self.finish_tasks.add_task(self.copy_static_files)
        self.finish_tasks.add_task(self.copy_extra_files)
        self.finish_tasks.add_task(self.write_buildinfo)

        # dump the search index
        self.handle_finish()

    @progress_message(__('generating indices'))
    def gen_indices(self) -> None:
        # the global general index
        if self.use_index:
            self.write_genindex()

        # the global domain-specific indices
        self.write_domain_indices()

    def gen_pages_from_extensions(self) -> None:
        # pages from extensions
        for pagelist in self.events.emit('html-collect-pages'):
            for pagename, context, template in pagelist:
                self.handle_page(pagename, context, template)

    @progress_message(__('writing additional pages'))
    def gen_additional_pages(self) -> None:
        # additional pages from conf.py
        for pagename, template in self.config.html_additional_pages.items():
            logger.info(' ' + pagename, nonl=True)
            self.handle_page(pagename, {}, template)

        # the search page
        if self.search:
            logger.info(' search', nonl=True)
            self.handle_page('search', {}, 'search.html')

        # the opensearch xml file
        if self.config.html_use_opensearch and self.search:
            logger.info(' opensearch', nonl=True)
            fn = path.join(self.outdir, '_static', 'opensearch.xml')
            self.handle_page('opensearch', {}, 'opensearch.xml', outfilename=fn)

    def write_genindex(self) -> None:
        # the total count of lines for each index letter, used to distribute
        # the entries into two columns
        genindex = IndexEntries(self.env).create_index(self)
        indexcounts = []
        for _k, entries in genindex:
            indexcounts.append(sum(1 + len(subitems)
                                   for _, (_, subitems, _) in entries))

        genindexcontext = {
            'genindexentries': genindex,
            'genindexcounts': indexcounts,
            'split_index': self.config.html_split_index,
        }
        logger.info(' genindex', nonl=True)

        if self.config.html_split_index:
            self.handle_page('genindex', genindexcontext,
                             'genindex-split.html')
            self.handle_page('genindex-all', genindexcontext,
                             'genindex.html')
            for (key, entries), count in zip(genindex, indexcounts):
                ctx = {'key': key, 'entries': entries, 'count': count,
                       'genindexentries': genindex}
                self.handle_page('genindex-' + key, ctx,
                                 'genindex-single.html')
        else:
            self.handle_page('genindex', genindexcontext, 'genindex.html')

    def write_domain_indices(self) -> None:
        for indexname, indexcls, content, collapse in self.domain_indices:
            indexcontext = {
                'indextitle': indexcls.localname,
                'content': content,
                'collapse_index': collapse,
            }
            logger.info(' ' + indexname, nonl=True)
            self.handle_page(indexname, indexcontext, 'domainindex.html')

    def copy_image_files(self) -> None:
        if self.images:
            stringify_func = ImageAdapter(self.app.env).get_original_image_uri
            ensuredir(path.join(self.outdir, self.imagedir))
            for src in status_iterator(self.images, __('copying images... '), "brown",
                                       len(self.images), self.app.verbosity,
                                       stringify_func=stringify_func):
                dest = self.images[src]
                try:
                    copyfile(path.join(self.srcdir, src),
                             path.join(self.outdir, self.imagedir, dest))
                except Exception as err:
                    logger.warning(__('cannot copy image file %r: %s'),
                                   path.join(self.srcdir, src), err)

    def copy_download_files(self) -> None:
        def to_relpath(f: str) -> str:
            return relative_path(self.srcdir, f)

        # copy downloadable files
        if self.env.dlfiles:
            ensuredir(path.join(self.outdir, '_downloads'))
            for src in status_iterator(self.env.dlfiles, __('copying downloadable files... '),
                                       "brown", len(self.env.dlfiles), self.app.verbosity,
                                       stringify_func=to_relpath):
                try:
                    dest = path.join(self.outdir, '_downloads', self.env.dlfiles[src][1])
                    ensuredir(path.dirname(dest))
                    copyfile(path.join(self.srcdir, src), dest)
                except OSError as err:
                    logger.warning(__('cannot copy downloadable file %r: %s'),
                                   path.join(self.srcdir, src), err)

    def create_pygments_style_file(self) -> None:
        """create a style file for pygments."""
        with open(path.join(self.outdir, '_static', 'pygments.css'), 'w') as f:
            f.write(self.highlighter.get_stylesheet())

        if self.dark_highlighter:
            with open(path.join(self.outdir, '_static', 'pygments_dark.css'), 'w') as f:
                f.write(self.dark_highlighter.get_stylesheet())

    def copy_translation_js(self) -> None:
        """Copy a JavaScript file for translations."""
        if self.config.language is not None:
            jsfile = self._get_translations_js()
            if jsfile:
                copyfile(jsfile, path.join(self.outdir, '_static', 'translations.js'))

    def copy_stemmer_js(self) -> None:
        """Copy a JavaScript file for stemmer."""
        if self.indexer is not None:
            jsfile = self.indexer.get_js_stemmer_rawcode()
            if jsfile:
                copyfile(jsfile, path.join(self.outdir, '_static', '_stemmer.js'))

    def copy_theme_static_files(self, context: Dict) -> None:
        if self.theme:
            for entry in self.theme.get_theme_dirs()[::-1]:
                copy_asset(path.join(entry, 'static'),
                           path.join(self.outdir, '_static'),
                           excluded=DOTFILES, context=context, renderer=self.templates)

    def copy_html_static_files(self, context: Dict) -> None:
        excluded = Matcher(self.config.exclude_patterns + ["**/.*"])
        for entry in self.config.html_static_path:
            copy_asset(path.join(self.confdir, entry),
                       path.join(self.outdir, '_static'),
                       excluded, context=context, renderer=self.templates)

    def copy_html_logo(self) -> None:
        if self.config.html_logo:
            copy_asset(path.join(self.confdir, self.config.html_logo),
                       path.join(self.outdir, '_static'))

    def copy_html_favicon(self) -> None:
        if self.config.html_favicon:
            copy_asset(path.join(self.confdir, self.config.html_favicon),
                       path.join(self.outdir, '_static'))

    def copy_static_files(self) -> None:
        try:
            with progress_message(__('copying static files... ')):
                ensuredir(path.join(self.outdir, '_static'))

                # prepare context for templates
                context = self.globalcontext.copy()
                if self.indexer is not None:
                    context.update(self.indexer.context_for_searchtool())

                self.create_pygments_style_file()
                self.copy_translation_js()
                self.copy_stemmer_js()
                self.copy_theme_static_files(context)
                self.copy_html_static_files(context)
                self.copy_html_logo()
                self.copy_html_favicon()
        except OSError as err:
            logger.warning(__('cannot copy static file %r'), err)

    def copy_extra_files(self) -> None:
        """copy html_extra_path files."""
        try:
            with progress_message(__('copying extra files')):
                excluded = Matcher(self.config.exclude_patterns)
                for extra_path in self.config.html_extra_path:
                    entry = path.join(self.confdir, extra_path)
                    copy_asset(entry, self.outdir, excluded)
        except OSError as err:
            logger.warning(__('cannot copy extra file %r'), err)

    def write_buildinfo(self) -> None:
        try:
            with open(path.join(self.outdir, '.buildinfo'), 'w') as fp:
                self.build_info.dump(fp)
        except OSError as exc:
            logger.warning(__('Failed to write build info file: %r'), exc)

    def cleanup(self) -> None:
        # clean up theme stuff
        if self.theme:
            self.theme.cleanup()

    def post_process_images(self, doctree: Node) -> None:
        """Pick the best candidate for an image and link down-scaled images to
        their high res version.
        """
        Builder.post_process_images(self, doctree)

        if self.config.html_scaled_image_link and self.html_scaled_image_link:
            for node in doctree.traverse(nodes.image):
                if not any((key in node) for key in ['scale', 'width', 'height']):
                    # resizing options are not given. scaled image link is available
                    # only for resized images.
                    continue
                elif isinstance(node.parent, nodes.reference):
                    # A image having hyperlink target
                    continue
                elif 'no-scaled-link' in node['classes']:
                    # scaled image link is disabled for this node
                    continue

                uri = node['uri']
                reference = nodes.reference('', '', internal=True)
                if uri in self.images:
                    reference['refuri'] = posixpath.join(self.imgpath,
                                                         self.images[uri])
                else:
                    reference['refuri'] = uri
                node.replace_self(reference)
                reference.append(node)

    def load_indexer(self, docnames: Iterable[str]) -> None:
        keep = set(self.env.all_docs) - set(docnames)
        try:
            searchindexfn = path.join(self.outdir, self.searchindex_filename)
            if self.indexer_dumps_unicode:
                with open(searchindexfn, encoding='utf-8') as ft:
                    self.indexer.load(ft, self.indexer_format)
            else:
                with open(searchindexfn, 'rb') as fb:
                    self.indexer.load(fb, self.indexer_format)
        except (OSError, ValueError):
            if keep:
                logger.warning(__('search index couldn\'t be loaded, but not all '
                                  'documents will be built: the index will be '
                                  'incomplete.'))
        # delete all entries for files that will be rebuilt
        self.indexer.prune(keep)

    def index_page(self, pagename: str, doctree: nodes.document, title: str) -> None:
        # only index pages with title
        if self.indexer is not None and title:
            filename = self.env.doc2path(pagename, base=None)
<<<<<<< HEAD
            metadata = self.env.metadata.get(pagename, {})
            if 'nosearch' in metadata:
                self.indexer.feed(pagename, filename, '', new_document(''))
            else:
                self.indexer.feed(pagename, filename, title, doctree)
=======
            try:
                metadata = self.env.metadata.get(pagename, {})
                if 'nosearch' in metadata:
                    self.indexer.feed(pagename, filename, '', new_document(''))
                else:
                    self.indexer.feed(pagename, filename, title, doctree)
            except TypeError:
                # fallback for old search-adapters
                self.indexer.feed(pagename, title, doctree)  # type: ignore
                indexer_name = self.indexer.__class__.__name__
                warnings.warn(
                    'The %s.feed() method signature is deprecated. Update to '
                    '%s.feed(docname, filename, title, doctree).' % (
                        indexer_name, indexer_name),
                    RemovedInSphinx40Warning, stacklevel=2)
>>>>>>> 787fda8e

    def _get_local_toctree(self, docname: str, collapse: bool = True, **kwargs: Any) -> str:
        if 'includehidden' not in kwargs:
            kwargs['includehidden'] = False
        return self.render_partial(TocTree(self.env).get_toctree_for(
            docname, self, collapse, **kwargs))['fragment']

    def get_outfilename(self, pagename: str) -> str:
        return path.join(self.outdir, os_path(pagename) + self.out_suffix)

    def add_sidebars(self, pagename: str, ctx: Dict) -> None:
        def has_wildcard(pattern: str) -> bool:
            return any(char in pattern for char in '*?[')

        sidebars = None
        matched = None
        customsidebar = None

        # default sidebars settings for selected theme
        if self.theme.name == 'alabaster':
            # provide default settings for alabaster (for compatibility)
            # Note: this will be removed before Sphinx-2.0
            try:
                # get default sidebars settings from alabaster (if defined)
                theme_default_sidebars = self.theme.config.get('theme', 'sidebars')
                if theme_default_sidebars:
                    sidebars = [name.strip() for name in theme_default_sidebars.split(',')]
            except Exception:
                # fallback to better default settings
                sidebars = ['about.html', 'navigation.html', 'relations.html',
                            'searchbox.html', 'donate.html']
        else:
            theme_default_sidebars = self.theme.get_config('theme', 'sidebars', None)
            if theme_default_sidebars:
                sidebars = [name.strip() for name in theme_default_sidebars.split(',')]

        # user sidebar settings
        html_sidebars = self.get_builder_config('sidebars', 'html')
        for pattern, patsidebars in html_sidebars.items():
            if patmatch(pagename, pattern):
                if matched:
                    if has_wildcard(pattern):
                        # warn if both patterns contain wildcards
                        if has_wildcard(matched):
                            logger.warning(__('page %s matches two patterns in '
                                              'html_sidebars: %r and %r'),
                                           pagename, matched, pattern)
                        # else the already matched pattern is more specific
                        # than the present one, because it contains no wildcard
                        continue
                matched = pattern
                sidebars = patsidebars

        if sidebars is None:
            # keep defaults
            pass

        ctx['sidebars'] = sidebars
        ctx['customsidebar'] = customsidebar

    # --------- these are overwritten by the serialization builder

    def get_target_uri(self, docname: str, typ: str = None) -> str:
        return docname + self.link_suffix

    def handle_page(self, pagename: str, addctx: Dict, templatename: str = 'page.html',
                    outfilename: str = None, event_arg: Any = None) -> None:
        ctx = self.globalcontext.copy()
        # current_page_name is backwards compatibility
        ctx['pagename'] = ctx['current_page_name'] = pagename
        ctx['encoding'] = self.config.html_output_encoding
        default_baseuri = self.get_target_uri(pagename)
        # in the singlehtml builder, default_baseuri still contains an #anchor
        # part, which relative_uri doesn't really like...
        default_baseuri = default_baseuri.rsplit('#', 1)[0]

        if self.config.html_baseurl:
            ctx['pageurl'] = posixpath.join(self.config.html_baseurl,
                                            pagename + self.out_suffix)
        else:
            ctx['pageurl'] = None

        def pathto(otheruri: str, resource: bool = False, baseuri: str = default_baseuri) -> str:  # NOQA
            if resource and '://' in otheruri:
                # allow non-local resources given by scheme
                return otheruri
            elif not resource:
                otheruri = self.get_target_uri(otheruri)
            uri = relative_uri(baseuri, otheruri) or '#'
            if uri == '#' and not self.allow_sharp_as_current_path:
                uri = baseuri
            return uri
        ctx['pathto'] = pathto

        def css_tag(css: Stylesheet) -> str:
            attrs = []
            for key in sorted(css.attributes):
                value = css.attributes[key]
                if value is not None:
                    attrs.append('%s="%s"' % (key, html.escape(value, True)))
            attrs.append('href="%s"' % pathto(css.filename, resource=True))
            return '<link %s />' % ' '.join(attrs)
        ctx['css_tag'] = css_tag

        def hasdoc(name: str) -> bool:
            if name in self.env.all_docs:
                return True
            elif name == 'search' and self.search:
                return True
            elif name == 'genindex' and self.get_builder_config('use_index', 'html'):
                return True
            return False
        ctx['hasdoc'] = hasdoc

        ctx['toctree'] = lambda **kwargs: self._get_local_toctree(pagename, **kwargs)
        self.add_sidebars(pagename, ctx)
        ctx.update(addctx)

        self.update_page_context(pagename, templatename, ctx, event_arg)
        newtmpl = self.app.emit_firstresult('html-page-context', pagename,
                                            templatename, ctx, event_arg)
        if newtmpl:
            templatename = newtmpl

        try:
            output = self.templates.render(templatename, ctx)
        except UnicodeError:
            logger.warning(__("a Unicode error occurred when rendering the page %s. "
                              "Please make sure all config values that contain "
                              "non-ASCII content are Unicode strings."), pagename)
            return
        except Exception as exc:
            raise ThemeError(__("An error happened in rendering the page %s.\nReason: %r") %
                             (pagename, exc))

        if not outfilename:
            outfilename = self.get_outfilename(pagename)
        # outfilename's path is in general different from self.outdir
        ensuredir(path.dirname(outfilename))
        try:
            with open(outfilename, 'w', encoding=ctx['encoding'],
                      errors='xmlcharrefreplace') as f:
                f.write(output)
        except OSError as err:
            logger.warning(__("error writing file %s: %s"), outfilename, err)
        if self.copysource and ctx.get('sourcename'):
            # copy the source file for the "show source" link
            source_name = path.join(self.outdir, '_sources',
                                    os_path(ctx['sourcename']))
            ensuredir(path.dirname(source_name))
            copyfile(self.env.doc2path(pagename), source_name)

    def update_page_context(self, pagename: str, templatename: str,
                            ctx: Dict, event_arg: Any) -> None:
        pass

    def handle_finish(self) -> None:
        if self.indexer:
            self.finish_tasks.add_task(self.dump_search_index)
        self.finish_tasks.add_task(self.dump_inventory)

    @progress_message(__('dumping object inventory'))
    def dump_inventory(self) -> None:
        InventoryFile.dump(path.join(self.outdir, INVENTORY_FILENAME), self.env, self)

    def dump_search_index(self) -> None:
        with progress_message(__('dumping search index in %s') % self.indexer.label()):
            self.indexer.prune(self.env.all_docs)
            searchindexfn = path.join(self.outdir, self.searchindex_filename)
            # first write to a temporary file, so that if dumping fails,
            # the existing index won't be overwritten
            if self.indexer_dumps_unicode:
                with open(searchindexfn + '.tmp', 'w', encoding='utf-8') as ft:
                    self.indexer.dump(ft, self.indexer_format)
            else:
                with open(searchindexfn + '.tmp', 'wb') as fb:
                    self.indexer.dump(fb, self.indexer_format)
            movefile(searchindexfn + '.tmp', searchindexfn)


def convert_html_css_files(app: Sphinx, config: Config) -> None:
    """This converts string styled html_css_files to tuple styled one."""
    html_css_files = []  # type: List[Tuple[str, Dict]]
    for entry in config.html_css_files:
        if isinstance(entry, str):
            html_css_files.append((entry, {}))
        else:
            try:
                filename, attrs = entry
                html_css_files.append((filename, attrs))
            except Exception:
                logger.warning(__('invalid css_file: %r, ignored'), entry)
                continue

    config.html_css_files = html_css_files  # type: ignore


def convert_html_js_files(app: Sphinx, config: Config) -> None:
    """This converts string styled html_js_files to tuple styled one."""
    html_js_files = []  # type: List[Tuple[str, Dict]]
    for entry in config.html_js_files:
        if isinstance(entry, str):
            html_js_files.append((entry, {}))
        else:
            try:
                filename, attrs = entry
                html_js_files.append((filename, attrs))
            except Exception:
                logger.warning(__('invalid js_file: %r, ignored'), entry)
                continue

    config.html_js_files = html_js_files  # type: ignore


def setup_js_tag_helper(app: Sphinx, pagename: str, templatexname: str,
                        context: Dict, doctree: Node) -> None:
    """Set up js_tag() template helper.

    .. note:: This set up function is added to keep compatibility with webhelper.
    """
    pathto = context.get('pathto')

    def js_tag(js: JavaScript) -> str:
        attrs = []
        body = ''
        if isinstance(js, JavaScript):
            for key in sorted(js.attributes):
                value = js.attributes[key]
                if value is not None:
                    if key == 'body':
                        body = value
                    else:
                        attrs.append('%s="%s"' % (key, html.escape(value, True)))
            if js.filename:
                attrs.append('src="%s"' % pathto(js.filename, resource=True))
        else:
            # str value (old styled)
            attrs.append('src="%s"' % pathto(js, resource=True))
        return '<script %s>%s</script>' % (' '.join(attrs), body)

    context['js_tag'] = js_tag


def validate_math_renderer(app: Sphinx) -> None:
    if app.builder.format != 'html':
        return

    name = app.builder.math_renderer_name  # type: ignore
    if name is None:
        raise ConfigError(__('Many math_renderers are registered. '
                             'But no math_renderer is selected.'))
    elif name not in app.registry.html_inline_math_renderers:
        raise ConfigError(__('Unknown math_renderer %r is given.') % name)


def validate_html_extra_path(app: Sphinx, config: Config) -> None:
    """Check html_extra_paths setting."""
    for entry in config.html_extra_path[:]:
        extra_path = path.normpath(path.join(app.confdir, entry))
        if not path.exists(extra_path):
            logger.warning(__('html_extra_path entry %r does not exist'), entry)
            config.html_extra_path.remove(entry)
        elif (path.splitdrive(app.outdir)[0] == path.splitdrive(extra_path)[0] and
              path.commonpath([app.outdir, extra_path]) == app.outdir):
            logger.warning(__('html_extra_path entry %r is placed inside outdir'), entry)
            config.html_extra_path.remove(entry)


def validate_html_static_path(app: Sphinx, config: Config) -> None:
    """Check html_static_paths setting."""
    for entry in config.html_static_path[:]:
        static_path = path.normpath(path.join(app.confdir, entry))
        if not path.exists(static_path):
            logger.warning(__('html_static_path entry %r does not exist'), entry)
            config.html_static_path.remove(entry)
        elif (path.splitdrive(app.outdir)[0] == path.splitdrive(static_path)[0] and
              path.commonpath([app.outdir, static_path]) == app.outdir):
            logger.warning(__('html_static_path entry %r is placed inside outdir'), entry)
            config.html_static_path.remove(entry)


def validate_html_logo(app: Sphinx, config: Config) -> None:
    """Check html_logo setting."""
    if config.html_logo and not path.isfile(path.join(app.confdir, config.html_logo)):
        logger.warning(__('logo file %r does not exist'), config.html_logo)
        config.html_logo = None  # type: ignore


def validate_html_favicon(app: Sphinx, config: Config) -> None:
    """Check html_favicon setting."""
    if config.html_favicon and not path.isfile(path.join(app.confdir, config.html_favicon)):
        logger.warning(__('favicon file %r does not exist'), config.html_favicon)
        config.html_favicon = None  # type: ignore


# for compatibility; RemovedInSphinx40Warning
import sphinx.builders.dirhtml  # NOQA
import sphinx.builders.singlehtml  # NOQA
import sphinxcontrib.serializinghtml  # NOQA


def setup(app: Sphinx) -> Dict[str, Any]:
    # builders
    app.add_builder(StandaloneHTMLBuilder)

    # config values
    app.add_config_value('html_theme', 'alabaster', 'html')
    app.add_config_value('html_theme_path', [], 'html')
    app.add_config_value('html_theme_options', {}, 'html')
    app.add_config_value('html_title',
                         lambda self: _('%s %s documentation') % (self.project, self.release),
                         'html', [str])
    app.add_config_value('html_short_title', lambda self: self.html_title, 'html')
    app.add_config_value('html_style', None, 'html', [str])
    app.add_config_value('html_logo', None, 'html', [str])
    app.add_config_value('html_favicon', None, 'html', [str])
    app.add_config_value('html_css_files', [], 'html')
    app.add_config_value('html_js_files', [], 'html')
    app.add_config_value('html_static_path', [], 'html')
    app.add_config_value('html_extra_path', [], 'html')
    app.add_config_value('html_last_updated_fmt', None, 'html', [str])
    app.add_config_value('html_sidebars', {}, 'html')
    app.add_config_value('html_additional_pages', {}, 'html')
    app.add_config_value('html_domain_indices', True, 'html', [list])
    app.add_config_value('html_add_permalinks', '¶', 'html')
    app.add_config_value('html_use_index', True, 'html')
    app.add_config_value('html_split_index', False, 'html')
    app.add_config_value('html_copy_source', True, 'html')
    app.add_config_value('html_show_sourcelink', True, 'html')
    app.add_config_value('html_sourcelink_suffix', '.txt', 'html')
    app.add_config_value('html_use_opensearch', '', 'html')
    app.add_config_value('html_file_suffix', None, 'html', [str])
    app.add_config_value('html_link_suffix', None, 'html', [str])
    app.add_config_value('html_show_copyright', True, 'html')
    app.add_config_value('html_show_sphinx', True, 'html')
    app.add_config_value('html_context', {}, 'html')
    app.add_config_value('html_output_encoding', 'utf-8', 'html')
    app.add_config_value('html_compact_lists', True, 'html')
    app.add_config_value('html_secnumber_suffix', '. ', 'html')
    app.add_config_value('html_search_language', None, 'html', [str])
    app.add_config_value('html_search_options', {}, 'html')
    app.add_config_value('html_search_scorer', '', None)
    app.add_config_value('html_scaled_image_link', True, 'html')
    app.add_config_value('html_baseurl', '', 'html')
    app.add_config_value('html_math_renderer', None, 'env')
    app.add_config_value('html4_writer', False, 'html')

    # event handlers
    app.connect('config-inited', convert_html_css_files, priority=800)
    app.connect('config-inited', convert_html_js_files, priority=800)
    app.connect('config-inited', validate_html_extra_path, priority=800)
    app.connect('config-inited', validate_html_static_path, priority=800)
    app.connect('config-inited', validate_html_logo, priority=800)
    app.connect('config-inited', validate_html_favicon, priority=800)
    app.connect('builder-inited', validate_math_renderer)
    app.connect('html-page-context', setup_js_tag_helper)

    # load default math renderer
    app.setup_extension('sphinx.ext.mathjax')

    # load transforms for HTML builder
    app.setup_extension('sphinx.builders.html.transforms')

    return {
        'version': 'builtin',
        'parallel_read_safe': True,
        'parallel_write_safe': True,
    }<|MERGE_RESOLUTION|>--- conflicted
+++ resolved
@@ -862,29 +862,11 @@
         # only index pages with title
         if self.indexer is not None and title:
             filename = self.env.doc2path(pagename, base=None)
-<<<<<<< HEAD
             metadata = self.env.metadata.get(pagename, {})
             if 'nosearch' in metadata:
                 self.indexer.feed(pagename, filename, '', new_document(''))
             else:
                 self.indexer.feed(pagename, filename, title, doctree)
-=======
-            try:
-                metadata = self.env.metadata.get(pagename, {})
-                if 'nosearch' in metadata:
-                    self.indexer.feed(pagename, filename, '', new_document(''))
-                else:
-                    self.indexer.feed(pagename, filename, title, doctree)
-            except TypeError:
-                # fallback for old search-adapters
-                self.indexer.feed(pagename, title, doctree)  # type: ignore
-                indexer_name = self.indexer.__class__.__name__
-                warnings.warn(
-                    'The %s.feed() method signature is deprecated. Update to '
-                    '%s.feed(docname, filename, title, doctree).' % (
-                        indexer_name, indexer_name),
-                    RemovedInSphinx40Warning, stacklevel=2)
->>>>>>> 787fda8e
 
     def _get_local_toctree(self, docname: str, collapse: bool = True, **kwargs: Any) -> str:
         if 'includehidden' not in kwargs:
