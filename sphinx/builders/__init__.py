# -*- coding: utf-8 -*-
"""
    sphinx.builders
    ~~~~~~~~~~~~~~~

    Builder superclass for all builders.

    :copyright: Copyright 2007-2010 by the Sphinx team, see AUTHORS.
    :license: BSD, see LICENSE for details.
"""

import os
import gettext
from os import path

from docutils import nodes

<<<<<<< HEAD
from sphinx.util.os import SEP, relative_uri
=======
from sphinx import package_dir, locale
from sphinx.environment import BuildEnvironment
from sphinx.util.osutil import SEP, ENOENT, relative_uri
>>>>>>> 1ec19290
from sphinx.util.console import bold, purple, darkgreen, term_width_line

# side effect: registers roles and directives
from sphinx import roles
from sphinx import directives


class Builder(object):
    """
    Builds target formats from the reST sources.
    """

    # builder's name, for the -b command line options
    name = ''
    # builder's output format, or '' if no document output is produced
    format = ''

    def __init__(self, app):
        self.env = app.env
        self.srcdir = app.srcdir
        self.confdir = app.confdir
        self.outdir = app.outdir
        self.doctreedir = app.doctreedir
        if not path.isdir(self.doctreedir):
            os.makedirs(self.doctreedir)

        self.app = app
        self.warn = app.warn
        self.info = app.info
        self.config = app.config
        self.tags = app.tags
        self.tags.add(self.format)

        # images that need to be copied over (source -> dest)
        self.images = {}

        self.init()

    # helper methods
    def init(self):
        """
        Load necessary templates and perform initialization.  The default
        implementation does nothing.
        """
        pass

    def create_template_bridge(self):
        """
        Return the template bridge configured.
        """
        if self.config.template_bridge:
            self.templates = self.app.import_object(
                self.config.template_bridge, 'template_bridge setting')()
        else:
            from sphinx.jinja2glue import BuiltinTemplateLoader
            self.templates = BuiltinTemplateLoader()

    def get_target_uri(self, docname, typ=None):
        """
        Return the target URI for a document name (*typ* can be used to qualify
        the link characteristic for individual builders).
        """
        raise NotImplementedError

    def get_relative_uri(self, from_, to, typ=None):
        """
        Return a relative URI between two source filenames. May raise
        environment.NoUri if there's no way to return a sensible URI.
        """
        return relative_uri(self.get_target_uri(from_),
                            self.get_target_uri(to, typ))

    def get_outdated_docs(self):
        """
        Return an iterable of output files that are outdated, or a string
        describing what an update build will build.

        If the builder does not output individual files corresponding to
        source files, return a string here.  If it does, return an iterable
        of those files that need to be written.
        """
        raise NotImplementedError

    def old_status_iterator(self, iterable, summary, colorfunc=darkgreen):
        l = 0
        for item in iterable:
            if l == 0:
                self.info(bold(summary), nonl=1)
                l = 1
            self.info(colorfunc(item) + ' ', nonl=1)
            yield item
        if l == 1:
            self.info()

    # new version with progress info
    def status_iterator(self, iterable, summary, colorfunc=darkgreen, length=0):
        if length == 0:
            for item in self.old_status_iterator(iterable, summary, colorfunc):
                yield item
            return
        l = 0
        summary = bold(summary)
        for item in iterable:
            l += 1
            self.info(term_width_line('%s[%3d%%] %s' %
                                      (summary, 100*l/length,
                                       colorfunc(item))), nonl=1)
            yield item
        if l > 0:
            self.info()

    supported_image_types = []

    def post_process_images(self, doctree):
        """
        Pick the best candidate for all image URIs.
        """
        for node in doctree.traverse(nodes.image):
            if '?' in node['candidates']:
                # don't rewrite nonlocal image URIs
                continue
            if '*' not in node['candidates']:
                for imgtype in self.supported_image_types:
                    candidate = node['candidates'].get(imgtype, None)
                    if candidate:
                        break
                else:
                    self.warn(
                        'no matching candidate for image URI %r' % node['uri'],
                        '%s:%s' % (node.source, getattr(node, 'line', '')))
                    continue
                node['uri'] = candidate
            else:
                candidate = node['uri']
            if candidate not in self.env.images:
                # non-existing URI; let it alone
                continue
            self.images[candidate] = self.env.images[candidate][1]

    # build methods

    def build_all(self):
        """Build all source files."""
        self.build(None, summary='all source files', method='all')

    def build_specific(self, filenames):
        """Only rebuild as much as needed for changes in the *filenames*."""
        # bring the filenames to the canonical format, that is,
        # relative to the source directory and without source_suffix.
        dirlen = len(self.srcdir) + 1
        to_write = []
        suffix = self.config.source_suffix
        for filename in filenames:
            filename = path.normpath(path.abspath(filename))
            if not filename.startswith(self.srcdir):
                self.warn('file %r given on command line is not under the '
                          'source directory, ignoring' % filename)
                continue
            if not (path.isfile(filename) or path.isfile(filename + suffix)):
                self.warn('file %r given on command line does not exist, '
                          'ignoring' % filename)
                continue
            filename = filename[dirlen:]
            if filename.endswith(suffix):
                filename = filename[:-len(suffix)]
            filename = filename.replace(path.sep, SEP)
            to_write.append(filename)
        self.build(to_write, method='specific',
                   summary='%d source files given on command '
                   'line' % len(to_write))

    def build_update(self):
        """Only rebuild what was changed or added since last build."""
        to_build = self.get_outdated_docs()
        if isinstance(to_build, str):
            self.build(['__all__'], to_build)
        else:
            to_build = list(to_build)
            self.build(to_build,
                       summary='targets for %d source files that are '
                       'out of date' % len(to_build))

    def build(self, docnames, summary=None, method='update'):
        """
        Main build method.  First updates the environment, and then
        calls :meth:`write`.
        """
        if summary:
            self.info(bold('building [%s]: ' % self.name), nonl=1)
            self.info(summary)

        updated_docnames = set()
        # while reading, collect all warnings from docutils
        warnings = []
        self.env.set_warnfunc(lambda *args: warnings.append(args))
        self.info(bold('updating environment: '), nonl=1)
        msg, length, iterator = self.env.update(self.config, self.srcdir,
                                                self.doctreedir, self.app)
        self.info(msg)
        for docname in self.status_iterator(iterator, 'reading sources... ',
                                            purple, length):
            updated_docnames.add(docname)
            # nothing further to do, the environment has already
            # done the reading
        for warning in warnings:
            self.warn(*warning)
        self.env.set_warnfunc(self.warn)

        doccount = len(updated_docnames)
        self.info(bold('looking for now-outdated files... '), nonl=1)
        for docname in self.env.check_dependents(updated_docnames):
            updated_docnames.add(docname)
        outdated = len(updated_docnames) - doccount
        if outdated:
            self.info('%d found' % outdated)
        else:
            self.info('none found')

        if updated_docnames:
            # save the environment
            from sphinx.application import ENV_PICKLE_FILENAME
            self.info(bold('pickling environment... '), nonl=True)
            self.env.topickle(path.join(self.doctreedir, ENV_PICKLE_FILENAME))
            self.info('done')

            # global actions
            self.info(bold('checking consistency... '), nonl=True)
            self.env.check_consistency()
            self.info('done')
        else:
            if method == 'update' and not docnames:
                self.info(bold('no targets are out of date.'))
                return

        # another indirection to support builders that don't build
        # files individually
        self.write(docnames, list(updated_docnames), method)

        # finish (write static files etc.)
        self.finish()
        status = (self.app.statuscode == 0 and 'succeeded'
                                           or 'finished with problems')
        if self.app._warncount:
            self.info(bold('build %s, %s warning%s.' %
                           (status, self.app._warncount,
                            self.app._warncount != 1 and 's' or '')))
        else:
            self.info(bold('build %s.' % status))

    def write(self, build_docnames, updated_docnames, method='update'):
        if build_docnames is None or build_docnames == ['__all__']:
            # build_all
            build_docnames = self.env.found_docs
        if method == 'update':
            # build updated ones as well
            docnames = set(build_docnames) | set(updated_docnames)
        else:
            docnames = set(build_docnames)

        # add all toctree-containing files that may have changed
        for docname in list(docnames):
            for tocdocname in self.env.files_to_rebuild.get(docname, []):
                docnames.add(tocdocname)
        docnames.add(self.config.master_doc)

        self.info(bold('preparing documents... '), nonl=True)
        self.prepare_writing(docnames)
        self.info('done')

        # write target files
        warnings = []
        self.env.set_warnfunc(lambda *args: warnings.append(args))
        for docname in self.status_iterator(
            sorted(docnames), 'writing output... ', darkgreen, len(docnames)):
            doctree = self.env.get_and_resolve_doctree(docname, self)
            self.write_doc(docname, doctree)
        for warning in warnings:
            self.warn(*warning)
        self.env.set_warnfunc(self.warn)

    def prepare_writing(self, docnames):
        raise NotImplementedError

    def write_doc(self, docname, doctree):
        raise NotImplementedError

    def finish(self):
        """
        Finish the building process.  The default implementation does nothing.
        """
        pass

    def cleanup(self):
        """
        Cleanup any resources.  The default implementation does nothing.
        """


BUILTIN_BUILDERS = {
    'html':       ('html', 'StandaloneHTMLBuilder'),
    'dirhtml':    ('html', 'DirectoryHTMLBuilder'),
    'singlehtml': ('html', 'SingleFileHTMLBuilder'),
    'pickle':     ('html', 'PickleHTMLBuilder'),
    'json':       ('html', 'JSONHTMLBuilder'),
    'web':        ('html', 'PickleHTMLBuilder'),
    'htmlhelp':   ('htmlhelp', 'HTMLHelpBuilder'),
    'devhelp':    ('devhelp', 'DevhelpBuilder'),
    'qthelp':     ('qthelp', 'QtHelpBuilder'),
    'epub':       ('epub', 'EpubBuilder'),
    'latex':      ('latex', 'LaTeXBuilder'),
    'text':       ('text', 'TextBuilder'),
    'changes':    ('changes', 'ChangesBuilder'),
    'linkcheck':  ('linkcheck', 'CheckExternalLinksBuilder'),
}<|MERGE_RESOLUTION|>--- conflicted
+++ resolved
@@ -10,18 +10,11 @@
 """
 
 import os
-import gettext
 from os import path
 
 from docutils import nodes
 
-<<<<<<< HEAD
-from sphinx.util.os import SEP, relative_uri
-=======
-from sphinx import package_dir, locale
-from sphinx.environment import BuildEnvironment
-from sphinx.util.osutil import SEP, ENOENT, relative_uri
->>>>>>> 1ec19290
+from sphinx.util.osutil import SEP, relative_uri
 from sphinx.util.console import bold, purple, darkgreen, term_width_line
 
 # side effect: registers roles and directives
