--- conflicted
+++ resolved
@@ -454,12 +454,9 @@
             if not ext_meta.get('version'):
                 ext_meta['version'] = 'unknown version'
         except Exception:
-<<<<<<< HEAD
-=======
             self.warn('extension %r returned an unsupported object from '
                       'its setup() function; it should return None or a '
                       'metadata dictionary' % extension)
->>>>>>> 4e43a955
             ext_meta = {'version': 'unknown version'}
         self._extensions[extension] = mod
         self._extension_metadata[extension] = ext_meta
