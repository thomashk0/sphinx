--- conflicted
+++ resolved
@@ -171,37 +171,9 @@
     return source
 
 
-<<<<<<< HEAD
 class SphinxFileInput(FileInput):
     """A basic FileInput for Sphinx."""
-    def __init__(self, *args, **kwargs) -> None:
-=======
-class SphinxBaseFileInput(FileInput):
-    """A base class of SphinxFileInput.
-
-    It supports to replace unknown Unicode characters to '?'.
-    """
-
-    def __init__(self, app: "Sphinx", env: BuildEnvironment, *args: Any, **kwds: Any) -> None:
-        self.app = app
-        self.env = env
-
-        warnings.warn('%s is deprecated.' % self.__class__.__name__,
-                      RemovedInSphinx30Warning, stacklevel=2)
-
-        kwds['error_handler'] = 'sphinx'  # py3: handle error on open.
-        super().__init__(*args, **kwds)
-
-    def warn_and_replace(self, error: Any) -> Tuple:
-        return UnicodeDecodeErrorHandler(self.env.docname)(error)
-
-
-class SphinxFileInput(FileInput):
-    """A basic FileInput for Sphinx."""
-    supported = ('*',)  # RemovedInSphinx30Warning
-
     def __init__(self, *args: Any, **kwargs: Any) -> None:
->>>>>>> c5b65343
         kwargs['error_handler'] = 'sphinx'
         super().__init__(*args, **kwargs)
 
