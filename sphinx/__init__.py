"""
    Sphinx
    ~~~~~~

    The Sphinx documentation toolchain.

    :copyright: Copyright 2007-2020 by the Sphinx team, see AUTHORS.
    :license: BSD, see LICENSE for details.
"""

# Keep this file executable as-is in Python 3!
# (Otherwise getting the version out of it from setup.py is impossible.)

import os
import subprocess
import warnings
from os import path
from subprocess import PIPE

from .deprecation import RemovedInNextVersionWarning


# by default, all DeprecationWarning under sphinx package will be emit.
# Users can avoid this by using environment variable: PYTHONWARNINGS=
if 'PYTHONWARNINGS' not in os.environ:
    warnings.filterwarnings('default', category=RemovedInNextVersionWarning)
# docutils.io using mode='rU' for open
warnings.filterwarnings('ignore', "'U' mode is deprecated",
                        DeprecationWarning, module='docutils.io')

__version__ = '4.0.0+'
__released__ = '4.0.0'  # used when Sphinx builds its own docs

#: Version info for better programmatic use.
#:
#: A tuple of five elements; for Sphinx version 1.2.1 beta 3 this would be
#: ``(1, 2, 1, 'beta', 3)``. The fourth element can be one of: ``alpha``,
#: ``beta``, ``rc``, ``final``. ``final`` always has 0 as the last element.
#:
#: .. versionadded:: 1.2
#:    Before version 1.2, check the string ``sphinx.__version__``.
version_info = (4, 0, 0, 'beta', 0)

package_dir = path.abspath(path.dirname(__file__))

__display_version__ = __version__  # used for command line version
if __version__.endswith('+'):
    # try to find out the commit hash if checked out from git, and append
    # it to __version__ (since we use this value from setup.py, it gets
    # automatically propagated to an installed copy as well)
    __display_version__ = __version__
    __version__ = __version__[:-1]  # remove '+' for PEP-440 version spec.
    try:
        ret = subprocess.run(['git', 'show', '-s', '--pretty=format:%h'],
<<<<<<< HEAD
                             stdout=PIPE, stderr=PIPE, encoding='ascii')
=======
                             cwd=package_dir,
                             stdout=PIPE, stderr=PIPE)
>>>>>>> 59b638dd
        if ret.stdout:
            __display_version__ += '/' + ret.stdout.strip()
    except Exception:
        pass<|MERGE_RESOLUTION|>--- conflicted
+++ resolved
@@ -52,12 +52,8 @@
     __version__ = __version__[:-1]  # remove '+' for PEP-440 version spec.
     try:
         ret = subprocess.run(['git', 'show', '-s', '--pretty=format:%h'],
-<<<<<<< HEAD
+                             cwd=package_dir,
                              stdout=PIPE, stderr=PIPE, encoding='ascii')
-=======
-                             cwd=package_dir,
-                             stdout=PIPE, stderr=PIPE)
->>>>>>> 59b638dd
         if ret.stdout:
             __display_version__ += '/' + ret.stdout.strip()
     except Exception:
